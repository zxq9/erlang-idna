--- conflicted
+++ resolved
@@ -1,10 +1,6 @@
 {application, idna, [
   {description, "A pure Erlang IDNA implementation"},
-<<<<<<< HEAD
-  {vsn, "1.2.0"},
-=======
   {vsn, "2.0.0"},
->>>>>>> d8c9761e
   {modules, [idna, idna_unicode, idna_unicode_data, idna_ucs, punycode]},
   {registered, []},
   {applications, [kernel, stdlib]},
